{
  "projectName": "sktime",
  "projectOwner": "sktime",
  "repoType": "github",
  "repoHost": "https://github.com",
  "commitConvention": "none",
  "files": [
    "CONTRIBUTORS.md"
  ],
  "imageSize": 100,
  "contributorsPerLine": 9,
  "contributorsSortAlphabetically": true,
  "badgeTemplate": "[![All Contributors](https://img.shields.io/badge/all_contributors-<%= contributors.length %>-orange.svg)](#contributors)",
  "skipCi": true,
  "contributors": [
    {
      "login": "fkiraly",
      "name": "Franz Kiraly",
      "avatar_url": "https://avatars1.githubusercontent.com/u/7985502?v=4",
      "profile": "https://github.com/fkiraly",
      "contributions": [
        "blog",
        "bug",
        "business",
        "code",
        "doc",
        "design",
        "eventOrganizing",
        "example",
        "financial",
        "fundingFinding",
        "ideas",
        "maintenance",
        "mentoring",
        "projectManagement",
        "question",
        "review",
        "talk",
        "test",
        "tutorial",
        "video"
      ]
    },
    {
      "login": "sajaysurya",
      "name": "Sajaysurya Ganesh",
      "avatar_url": "https://avatars2.githubusercontent.com/u/25329624?v=4",
      "profile": "https://sajay.online",
      "contributions": [
        "code",
        "doc",
        "design",
        "example",
        "ideas",
        "test",
        "tutorial"
      ]
    },
    {
      "login": "Tomiiwa",
      "name": "Ireoluwatomiwa",
      "avatar_url": "https://avatars.githubusercontent.com/u/61966277?v=4",
      "profile": "https://www.linkedin.com/in/ireoluwatomiwa-sanusi/",
      "contributions": [
        "doc"
      ]
    },
    {
      "login": "TonyBagnall",
      "name": "Tony Bagnall",
      "avatar_url": "https://avatars1.githubusercontent.com/u/9594042?v=4",
      "profile": "http://www.timeseriesclassification.com",
      "contributions": [
        "code",
        "business",
        "doc",
        "design",
        "eventOrganizing",
        "fundingFinding",
        "ideas",
        "projectManagement",
        "question",
        "review",
        "talk",
        "data"
      ]
    },
    {
      "login": "jasonlines",
      "name": "Jason Lines",
      "avatar_url": "https://avatars1.githubusercontent.com/u/38794632?v=4",
      "profile": "http://www.timeseriesclassification.com",
      "contributions": [
        "code",
        "business",
        "doc",
        "design",
        "eventOrganizing",
        "fundingFinding",
        "ideas",
        "projectManagement",
        "question",
        "review",
        "talk",
        "example"
      ]
    },
    {
      "login": "mloning",
      "name": "Markus Löning",
      "avatar_url": "https://avatars3.githubusercontent.com/u/21020482?v=4",
      "profile": "https://github.com/mloning",
      "contributions": [
        "code",
        "test",
        "maintenance",
        "platform",
        "review",
        "infra",
        "example",
        "bug",
        "tutorial",
        "business",
        "doc",
        "design",
        "eventOrganizing",
        "fundingFinding",
        "ideas",
        "projectManagement",
        "question",
        "talk",
        "mentoring",
        "video"
      ]
    },
    {
      "login": "goastler",
      "name": "George Oastler",
      "avatar_url": "https://avatars0.githubusercontent.com/u/7059456?v=4",
      "profile": "https://github.com/goastler",
      "contributions": [
        "code",
        "test",
        "platform",
        "example",
        "doc"
      ]
    },
    {
      "login": "ViktorKaz",
      "name": "ViktorKaz",
      "avatar_url": "https://avatars0.githubusercontent.com/u/33499138?v=4",
      "profile": "https://github.com/ViktorKaz",
      "contributions": [
        "code",
        "doc",
        "design"
      ]
    },
    {
      "login": "MatthewMiddlehurst",
      "name": "Matthew Middlehurst",
      "avatar_url": "https://avatars0.githubusercontent.com/u/25731235?v=4",
      "profile": "http://www.timeseriesclassification.com",
      "contributions": [
        "code",
        "doc",
        "test",
        "tutorial",
        "review",
        "bug"
      ]
    },
    {
      "login": "miraep8",
      "name": "Mirae Parker",
      "avatar_url": "https://avatars.githubusercontent.com/u/10511777?s=400&u=10a774fd4be767fa3b23a82a98bbfe102c17f0f3&v=4",
      "profile": "https://github.com/miraep8",
      "contributions": [
        "code",
        "test"
      ]
    },
    {
      "login": "jesellier",
      "name": "jesellier",
      "avatar_url": "https://avatars0.githubusercontent.com/u/51952076?v=4",
      "profile": "https://github.com/jesellier",
      "contributions": [
        "code"
      ]
    },
    {
      "login": "James-Large",
      "name": "James Large",
      "avatar_url": "https://avatars0.githubusercontent.com/u/44509982?v=4",
      "profile": "http://www.timeseriesclassification.com/",
      "contributions": [
        "code",
        "doc",
        "test",
        "infra",
        "maintenance"
      ]
    },
    {
      "login": "achieveordie",
      "name": "Sagar Mishra",
      "avatar_url": "https://avatars.githubusercontent.com/u/54197164?v=4",
      "profile": "https://github.com/achieveordie",
      "contributions": [
        "bug",
        "code",
        "ideas",
        "projectManagement",
        "test"
      ]
    },
    {
      "login": "simone-pignotti",
      "name": "simone-pignotti",
      "avatar_url": "https://avatars1.githubusercontent.com/u/44410066?v=4",
      "profile": "https://github.com/simone-pignotti",
      "contributions": [
        "code",
        "bug"
      ]
    },
    {
      "login": "ClaudiaSanches",
      "name": "ClaudiaSanches",
      "avatar_url": "https://avatars3.githubusercontent.com/u/28742178?v=4",
      "profile": "https://github.com/ClaudiaSanches",
      "contributions": [
        "code",
        "test"
      ]
    },
    {
      "login": "aa25desh",
      "name": "aa25desh",
      "avatar_url": "https://avatars1.githubusercontent.com/u/29518290?v=4",
      "profile": "https://github.com/aa25desh",
      "contributions": [
        "code",
        "bug"
      ]
    },
    {
      "login": "matteogales",
      "name": "matteogales",
      "avatar_url": "https://avatars0.githubusercontent.com/u/9269326?v=4",
      "profile": "https://github.com/matteogales",
      "contributions": [
        "code",
        "design",
        "ideas"
      ]
    },
    {
      "login": "prockenschaub",
      "name": "Patrick Rockenschaub",
      "avatar_url": "https://avatars0.githubusercontent.com/u/15381732?v=4",
      "profile": "https://github.com/prockenschaub",
      "contributions": [
        "code",
        "design",
        "ideas",
        "test"
      ]
    },
    {
      "login": "dasgupsa",
      "name": "Saurabh Dasgupta",
      "avatar_url": "https://avatars2.githubusercontent.com/u/10398956?v=4",
      "profile": "https://github.com/dasgupsa",
      "contributions": [
        "code"
      ]
    },
    {
      "login": "angus924",
      "name": "Angus Dempster",
      "avatar_url": "https://avatars0.githubusercontent.com/u/55837131?v=4",
      "profile": "https://github.com/angus924",
      "contributions": [
        "code",
        "test",
        "tutorial"
      ]
    },
    {
      "login": "vnicholson1",
      "name": "Vincent Nicholson",
      "profile": "https://github.com/vnicholson1",
      "contributions": [
        "code"
      ]
    },
    {
      "login": "lnthach",
      "name": "Thach Le Nguyen",
      "avatar_url": "https://avatars0.githubusercontent.com/u/7788363?v=4",
      "profile": "https://github.com/lnthach",
      "contributions": [
        "code",
        "test"
      ]
    },
    {
      "login": "Ayushmaanseth",
      "name": "Ayushmaan Seth",
      "avatar_url": "https://avatars1.githubusercontent.com/u/29939762?v=4",
      "profile": "https://www.linkedin.com/in/ayushmaan-seth-4a96364a/",
      "contributions": [
        "code",
        "review",
        "test",
        "doc",
        "eventOrganizing",
        "tutorial"
      ]
    },
    {
      "login": "Riyabelle25",
      "name": "Riya Elizabeth John",
      "avatar_url": "https://avatars.githubusercontent.com/u/55790848?v=4",
      "contributions": [
        "code"
      ]
    },
    {
      "login": "ninfueng",
      "name": "Ninnart Fuengfusin",
      "avatar_url": "https://avatars2.githubusercontent.com/u/28499769?v=4",
      "profile": "https://github.com/ninfueng",
      "contributions": [
        "code"
      ]
    },
    {
      "login": "big-o",
      "name": "big-o",
      "avatar_url": "https://avatars1.githubusercontent.com/u/1134151?v=4",
      "profile": "https://github.com/big-o",
      "contributions": [
        "code",
        "test",
        "design",
        "ideas",
        "review",
        "tutorial",
        "mentoring"
      ]
    },
    {
      "login": "Kludex",
      "name": "Marcelo Trylesinski",
      "avatar_url": "https://avatars3.githubusercontent.com/u/7353520?v=4",
      "profile": "http://marcelotryle.com",
      "contributions": [
        "doc"
      ]
    },
    {
      "login": "oleskiewicz",
      "name": "oleskiewicz",
      "avatar_url": "https://avatars1.githubusercontent.com/u/5682158?v=4",
      "profile": "https://github.com/oleskiewicz",
      "contributions": [
        "code",
        "doc",
        "test"
      ]
    },
    {
      "login": "dguijo",
      "name": "David Guijo Rubio",
      "avatar_url": "https://avatars1.githubusercontent.com/u/47889499?v=4",
      "profile": "http://www.uco.es/grupos/ayrna/index.php/es/publicaciones/articulos?publications_view_all=1&theses_view_all=0&projects_view_all=0&task=show&view=member&id=22",
      "contributions": [
        "code",
        "ideas"
      ]
    },
    {
      "login": "HYang1996",
      "name": "HYang1996",
      "avatar_url": "https://avatars0.githubusercontent.com/u/44179303?v=4",
      "profile": "https://github.com/HYang1996",
      "contributions": [
        "code",
        "test",
        "doc",
        "tutorial"
      ]
    },
    {
      "login": "Mo-Saif",
      "name": "Mohammed Saif Kazamel",
      "avatar_url": "https://avatars0.githubusercontent.com/u/27867617?v=4",
      "profile": "https://mo-saif.github.io/",
      "contributions": [
        "bug"
      ]
    },
    {
      "login": "abandus",
      "name": "abandus",
      "avatar_url": "https://avatars2.githubusercontent.com/u/46486474?v=4",
      "profile": "https://github.com/abandus",
      "contributions": [
        "ideas",
        "code"
      ]
    },
    {
      "login": "Pangoraw",
      "name": "Paul",
      "avatar_url": "https://avatars1.githubusercontent.com/u/9824244?v=4",
      "profile": "https://ber.gp",
      "contributions": [
        "doc"
      ]
    },
    {
      "login": "vedazeren",
      "name": "vedazeren",
      "avatar_url": "https://avatars3.githubusercontent.com/u/63582874?v=4",
      "profile": "https://github.com/vedazeren",
      "contributions": [
        "code",
        "test"
      ]
    },
    {
      "login": "hiqbal2",
      "name": "hiqbal2",
      "avatar_url": "https://avatars3.githubusercontent.com/u/10302415?v=4",
      "profile": "https://github.com/hiqbal2",
      "contributions": [
        "doc"
      ]
    },
    {
      "login": "btrtts",
      "name": "btrtts",
      "avatar_url": "https://avatars3.githubusercontent.com/u/66252156?v=4",
      "profile": "https://github.com/btrtts",
      "contributions": [
        "doc"
      ]
    },
    {
      "login": "marielledado",
      "name": "Marielle",
      "avatar_url": "https://avatars2.githubusercontent.com/u/13499809?v=4",
      "profile": "https://twitter.com/marielli",
      "contributions": [
        "doc",
        "code",
        "ideas"
      ]
    },
    {
      "login": "Cheukting",
      "name": "Cheuk Ting Ho",
      "avatar_url": "https://avatars1.githubusercontent.com/u/28761465?v=4",
      "profile": "http://cheuk.dev",
      "contributions": [
        "code"
      ]
    },
    {
      "login": "sophijka",
      "name": "sophijka",
      "avatar_url": "https://avatars2.githubusercontent.com/u/47450591?v=4",
      "profile": "https://github.com/sophijka",
      "contributions": [
        "doc",
        "maintenance"
      ]
    },
    {
      "login": "Quaterion",
      "name": "Quaterion",
      "avatar_url": "https://avatars2.githubusercontent.com/u/23200273?v=4",
      "profile": "https://github.com/Quaterion",
      "contributions": [
        "bug"
      ]
    },
    {
      "login": "Arnau",
      "name": "Arnau",
      "avatar_url": "https://avatars.githubusercontent.com/u/38285979?s=400&u=8bdd0021cb5bae47ba5bd69c355c694dc3090f5e&v=4",
      "profile": "https://www.linkedin.com/in/arnau-jim%C3%A9nez-castany-b2ba2597/",
      "contributions": [
        "code"
      ]
    },
    {
      "login": "ABostrom",
      "name": "Aaron Bostrom",
      "avatar_url": "https://avatars0.githubusercontent.com/u/9571933?v=4",
      "profile": "https://github.com/ABostrom",
      "contributions": [
        "code",
        "doc",
        "test",
        "mentoring"
      ]
    },
    {
      "login": "BandaSaiTejaReddy",
      "name": "BANDASAITEJAREDDY",
      "avatar_url": "https://avatars0.githubusercontent.com/u/31387911?v=4",
      "profile": "https://github.com/BandaSaiTejaReddy",
      "contributions": [
        "code",
        "doc"
      ]
    },
    {
      "login": "lynnssi",
      "name": "Alexandra Amidon",
      "avatar_url": "https://avatars2.githubusercontent.com/u/17050655?v=4",
      "profile": "https://medium.com/@alexandra.amidon",
      "contributions": [
        "blog",
        "doc",
        "ideas"
      ]
    },
    {
      "login": "chizzi25",
      "name": "chizzi25",
      "avatar_url": "https://avatars3.githubusercontent.com/u/67911243?v=4",
      "profile": "https://github.com/chizzi25",
      "contributions": [
        "blog"
      ]
    },
    {
      "login": "Piyush1729",
      "name": "Piyush Gade",
      "avatar_url": "https://avatars2.githubusercontent.com/u/64950012?v=4",
      "profile": "https://github.com/Piyush1729",
      "contributions": [
        "code",
        "review"
      ]
    },
    {
      "login": "sri1419",
      "name": "sri1419",
      "avatar_url": "https://avatars2.githubusercontent.com/u/65078278?v=4",
      "profile": "https://github.com/sri1419",
      "contributions": [
        "code"
      ]
    },
    {
      "login": "patrickzib",
      "name": "Patrick Schäfer",
      "avatar_url": "https://avatars0.githubusercontent.com/u/7783034?v=4",
      "profile": "http://www2.informatik.hu-berlin.de/~schaefpa/",
      "contributions": [
        "code",
        "tutorial"
      ]
    },
    {
      "login": "ermshaua",
      "name": "Arik Ermshaus",
      "avatar_url": "https://avatars.githubusercontent.com/u/23294512?v=4",
      "profile": "https://github.com/ermshaua/",
      "contributions": [
        "code"
      ]
    },
    {
      "login": "akanz1",
      "name": "Andreas Kanz",
      "avatar_url": "https://avatars3.githubusercontent.com/u/51492342?v=4",
      "profile": "https://github.com/akanz1",
      "contributions": [
        "tutorial"
      ]
    },
    {
      "login": "brettkoonce",
      "name": "brett koonce",
      "avatar_url": "https://avatars2.githubusercontent.com/u/11281814?v=4",
      "profile": "https://github.com/brettkoonce",
      "contributions": [
        "doc"
      ]
    },
    {
      "login": "alwinw",
      "name": "Alwin",
      "avatar_url": "https://avatars3.githubusercontent.com/u/16846521?v=4",
      "profile": "https://github.com/alwinw",
      "contributions": [
        "doc",
        "code",
        "maintenance"
      ]
    },
    {
      "login": "kkoziara",
      "name": "kkoziara",
      "avatar_url": "https://avatars1.githubusercontent.com/u/4346849?v=4",
      "profile": "https://github.com/kkoziara",
      "contributions": [
        "code",
        "bug"
      ]
    },
    {
      "login": "evanmiller29",
      "name": "Evan Miller",
      "avatar_url": "https://avatars2.githubusercontent.com/u/8062590?v=4",
      "profile": "https://github.com/evanmiller29",
      "contributions": [
        "tutorial"
      ]
    },
    {
      "login": "krumeto",
      "name": "Krum Arnaudov",
      "avatar_url": "https://avatars3.githubusercontent.com/u/11272436?v=4",
      "profile": "https://github.com/krumeto",
      "contributions": [
        "bug",
        "code"
      ]
    },
    {
      "login": "martinagvilas",
      "name": "Martina G. Vilas",
      "avatar_url": "https://avatars2.githubusercontent.com/u/37339384?v=4",
      "profile": "https://github.com/martinagvilas",
      "contributions": [
        "review",
        "ideas"
      ]
    },
    {
      "login": "Emiliathewolf",
      "name": "Emilia Rose",
      "avatar_url": "https://avatars2.githubusercontent.com/u/22026218?v=4",
      "profile": "https://github.com/Emiliathewolf",
      "contributions": [
        "code",
        "test"
      ]
    },
    {
      "login": "AidenRushbrooke",
      "name": "AidenRushbrooke",
      "avatar_url": "https://avatars0.githubusercontent.com/u/72034940?v=4",
      "profile": "https://github.com/AidenRushbrooke",
      "contributions": [
        "code",
        "test"
      ]
    },
    {
      "login": "whackteachers",
      "name": "Jason Pong",
      "avatar_url": "https://avatars0.githubusercontent.com/u/33785383?v=4",
      "profile": "https://github.com/whackteachers",
      "contributions": [
        "code",
        "test"
      ]
    },
    {
      "login": "magittan",
      "name": "William Zheng",
      "avatar_url": "https://avatars0.githubusercontent.com/u/14024202?v=4",
      "profile": "https://github.com/magittan",
      "contributions": [
        "code",
        "test"
      ]
    },
    {
      "login": "huayicodes",
      "name": "Huayi Wei",
      "avatar_url": "https://avatars3.githubusercontent.com/u/22870735?v=4",
      "profile": "https://www.linkedin.com/in/huayiwei/",
      "contributions": [
        "tutorial"
      ]
    },
    {
      "login": "Multivin12",
      "name": "Multivin12",
      "avatar_url": "https://avatars3.githubusercontent.com/u/36476633?v=4",
      "profile": "https://github.com/Multivin12",
      "contributions": [
        "code",
        "test"
      ]
    },
    {
      "login": "davidbp",
      "name": "David Buchaca Prats",
      "avatar_url": "https://avatars3.githubusercontent.com/u/4223580?v=4",
      "profile": "https://github.com/davidbp",
      "contributions": [
        "code"
      ]
    },
    {
      "login": "SebasKoel",
      "name": "Sebastiaan Koel",
      "avatar_url": "https://avatars3.githubusercontent.com/u/66252156?v=4",
      "profile": "https://github.com/SebasKoel",
      "contributions": [
        "code",
        "doc"
      ]
    },
    {
      "login": "MarcoGorelli",
      "name": "Marco Gorelli",
      "avatar_url": "https://avatars2.githubusercontent.com/u/33491632?v=4",
      "profile": "https://github.com/MarcoGorelli",
      "contributions": [
        "infra"
      ]
    },
    {
      "login": "DmitriyValetov",
      "name": "Dmitriy Valetov",
      "avatar_url": "https://avatars0.githubusercontent.com/u/27976850?v=4",
      "profile": "https://github.com/DmitriyValetov",
      "contributions": [
        "code",
        "tutorial"
      ]
    },
    {
      "login": "vollmersj",
      "name": "vollmersj",
      "avatar_url": "https://avatars2.githubusercontent.com/u/12613127?v=4",
      "profile": "https://github.com/vollmersj",
      "contributions": [
        "doc"
      ]
    },
    {
      "login": "MichalChromcak",
      "name": "Michal Chromcak",
      "avatar_url": "https://avatars1.githubusercontent.com/u/12393430?v=4",
      "profile": "https://github.com/MichalChromcak",
      "contributions": [
        "code",
        "doc",
        "test",
        "tutorial"
      ]
    },
    {
      "login": "bmurdata",
      "name": "Brian Murphy",
      "avatar_url": "https://avatars2.githubusercontent.com/u/32182553?v=4",
      "profile": "https://bmurphyportfolio.netlify.com/",
      "contributions": [
        "doc"
      ]
    },
    {
      "login": "raishubham1",
      "name": "raishubham1",
      "avatar_url": "https://avatars3.githubusercontent.com/u/29356417?v=4",
      "profile": "https://github.com/raishubham1",
      "contributions": [
        "doc"
      ]
    },
    {
      "login": "ngupta23",
      "name": "Nikhil Gupta",
      "avatar_url": "https://avatars0.githubusercontent.com/u/33585645?v=4",
      "profile": "https://github.com/ngupta23",
      "contributions": [
        "code",
        "bug",
        "doc"
      ]
    },
    {
      "login": "aiwalter",
      "name": "Martin Walter",
      "avatar_url": "https://avatars0.githubusercontent.com/u/29627036?v=4",
      "profile": "https://www.linkedin.com/in/martin-walter-1a33b3114/",
      "contributions": [
        "code",
        "bug",
        "projectManagement",
        "fundingFinding",
        "mentoring",
        "ideas",
        "design",
        "review",
        "doc",
        "talk"
      ]
    },
    {
      "login": "afzal442",
      "name": "Afzal Ansari",
      "avatar_url": "https://avatars0.githubusercontent.com/u/11625672?v=4",
      "profile": "https://github.com/afzal442",
      "contributions": [
        "code",
        "doc"
      ]
    },
    {
      "login": "gracewgao",
      "name": "Grace Gao",
      "avatar_url": "https://avatars0.githubusercontent.com/u/38268331?v=4",
      "profile": "https://www.linkedin.com/in/gracewgao/",
      "contributions": [
        "code",
        "bug"
      ]
    },
    {
      "login": "utsavcoding",
      "name": "Utsav Kumar Tiwari",
      "avatar_url": "https://avatars3.githubusercontent.com/u/55446385?v=4",
      "profile": "https://github.com/utsavcoding",
      "contributions": [
        "code",
        "doc"
      ]
    },
    {
      "login": "tch",
      "name": "Tomasz Chodakowski",
      "avatar_url": "https://avatars3.githubusercontent.com/u/184076?v=4",
      "profile": "https://github.com/tch",
      "contributions": [
        "code",
        "doc",
        "bug"
      ]
    },
    {
      "login": "koralturkk",
      "name": "Kutay Koralturk",
      "avatar_url": "https://avatars2.githubusercontent.com/u/18037789?s=460&v=4",
      "profile": "https://github.com/koralturkk",
      "contributions": [
        "code",
        "bug"
      ]
    },
    {
      "login": "vnmabus",
      "name": "Carlos Ramos Carreño",
      "avatar_url": "https://avatars1.githubusercontent.com/u/2364173?v=4",
      "profile": "https://github.com/vnmabus",
      "contributions": [
        "doc"
      ]
    },
    {
      "login": "lpantano",
      "name": "Lorena Pantano",
      "avatar_url": "https://avatars2.githubusercontent.com/u/1621788?v=4",
      "profile": "http://lpantano.github.io/",
      "contributions": [
        "ideas"
      ]
    },
    {
      "login": "KirstieJane",
      "name": "Kirstie Whitaker",
      "avatar_url": "https://avatars1.githubusercontent.com/u/3626306?v=4",
      "profile": "https://whitakerlab.github.io/",
      "contributions": [
        "ideas",
        "fundingFinding"
      ]
    },
    {
      "login": "juanitorduz",
      "name": "Juan Orduz",
      "avatar_url": "https://avatars1.githubusercontent.com/u/22996444?v=4",
      "profile": "https://juanitorduz.github.io/",
      "contributions": [
        "tutorial",
        "doc"
      ]
    },
    {
      "login": "dhirschfeld",
      "name": "Dave Hirschfeld",
      "avatar_url": "https://avatars1.githubusercontent.com/u/881019?v=4",
      "profile": "https://dhirschfeld.github.io/",
      "contributions": [
        "infra"
      ]
    },
    {
      "login": "xuyxu",
      "name": "Yi-Xuan Xu",
      "avatar_url": "https://avatars2.githubusercontent.com/u/22359569?v=4",
      "profile": "https://github.com/xuyxu",
      "contributions": [
        "code",
        "test",
        "maintenance",
        "doc"
      ]
    },
    {
      "login": "vincent-nich12",
      "name": "vincent-nich12",
      "avatar_url": "https://avatars3.githubusercontent.com/u/36476633?v=4",
      "profile": "https://github.com/vincent-nich12",
      "contributions": [
        "code"
      ]
    },
    {
      "login": "hamzahiqb",
      "name": "hamzahiqb",
      "avatar_url": "https://avatars3.githubusercontent.com/u/10302415?v=4",
      "profile": "https://github.com/hamzahiqb",
      "contributions": [
        "infra"
      ]
    },
    {
      "login": "Hephaest",
      "name": "Miao Cai",
      "avatar_url": "https://avatars2.githubusercontent.com/u/37981444?v=4",
      "profile": "https://github.com/Hephaest",
      "contributions": [
        "bug",
        "code"
      ]
    },
    {
      "login": "RNKuhns",
      "name": "Ryan Kuhns",
      "avatar_url": "https://avatars0.githubusercontent.com/u/26907244?v=4",
      "profile": "https://github.com/rnkuhns",
      "contributions": [
        "code",
        "doc",
        "tutorial",
        "example",
        "ideas",
        "review",
        "test"
      ]
    },
    {
      "login": "pabworks",
      "name": "pabworks",
      "avatar_url": "https://avatars.githubusercontent.com/u/32725127?v=4",
      "profile": "https://github.com/pabworks",
      "contributions": [
        "code",
        "test"
      ]
    },
    {
      "login": "ayan-biswas0412",
      "name": "AYAN BISWAS",
      "avatar_url": "https://avatars.githubusercontent.com/u/52851184?v=4",
      "profile": "https://github.com/ayan-biswas0412",
      "contributions": [
        "code"
      ]
    },
    {
      "login": "Lovkush-A",
      "name": "Lovkush",
      "avatar_url": "https://avatars.githubusercontent.com/u/25344832?v=4",
      "profile": "https://github.com/Lovkush-A",
      "contributions": [
        "code",
        "test",
        "ideas",
        "mentoring",
        "projectManagement"
      ]
    },
    {
      "login": "luiszugasti",
      "name": "Luis Zugasti",
      "avatar_url": "https://avatars.githubusercontent.com/u/11198457?s=460&u=0645b72683e491824aca16db9702f1d3eb990389&v=4",
      "profile": "https://github.com/luiszugasti",
      "contributions": [
        "doc"
      ]
    },
    {
      "login": "kanand77",
      "name": "Kavin Anand",
      "avatar_url": "https://avatars.githubusercontent.com/kanand77",
      "profile": "https://github.com/kanand77",
      "contributions": [
        "doc"
      ]
    },
    {
      "login": "dsherry",
      "name": "Dylan Sherry",
      "avatar_url": "https://avatars.githubusercontent.com/dsherry",
      "profile": "https://github.com/dsherry",
      "contributions": [
        "infra"
      ]
    },
    {
      "login": "kachayev",
      "name": "Oleksii Kachaiev",
      "avatar_url": "https://avatars.githubusercontent.com/u/485647?v=4",
      "profile": "https://github.com/kachayev",
      "contributions": [
        "code",
        "test"
      ]
    },
    {
      "login": "Ifeanyi30",
      "name": "Ifeanyi30",
      "avatar_url": "https://avatars.githubusercontent.com/u/49926145?v=4",
      "profile": "https://github.com/Ifeanyi30",
      "contributions": [
        "code"
      ]
    },
    {
      "login": "jschemm",
      "name": "jschemm",
      "avatar_url": "https://avatars.githubusercontent.com/u/81151346?v=4",
      "profile": "https://github.com/jschemm",
      "contributions": [
        "code"
      ]
    },
    {
      "login": "aaronreidsmith",
      "name": "Aaron Smith",
      "avatar_url": "https://avatars.githubusercontent.com/u/21350310?v=4",
      "profile": "https://github.com/aaronreidsmith",
      "contributions": [
        "code"
      ]
    },
    {
      "login": "ltsaprounis",
      "name": "Leonidas Tsaprounis",
      "avatar_url": "https://avatars.githubusercontent.com/u/64217214?v=4",
      "profile": "https://github.com/ltsaprounis",
      "contributions": [
        "code",
        "bug",
        "mentoring",
        "review"
      ]
    },
    {
      "login": "chernika158",
      "name": "Galina Chernikova",
      "avatar_url": "https://avatars.githubusercontent.com/u/43787741?s=400&v=4",
      "profile": "https://github.com/chernika158",
      "contributions": [
        "code"
      ]
    },
    {
      "login": "GuzalBulatova",
      "name": "Guzal Bulatova",
      "avatar_url": "https://avatars.githubusercontent.com/GuzalBulatova",
      "profile": "https://github.com/GuzalBulatova",
      "contributions": [
        "bug",
        "code",
        "eventOrganizing",
        "mentoring",
        "projectManagement",
        "review",
        "test"
      ]
    },
    {
      "login": "satya-pattnaik",
      "name": "Satya Prakash Pattnaik",
      "avatar_url": "https://avatars.githubusercontent.com/u/22102468?v=4",
      "profile": "https://www.linkedin.com/in/satya-pattnaik-77a430144/",
      "contributions": [
        "doc"
      ]
    },
    {
      "login": "yashlamba",
      "name": "Yash Lamba",
      "avatar_url": "https://avatars.githubusercontent.com/u/44164398?v=4",
      "profile": "https://github.com/yashlamba",
      "contributions": [
        "code"
      ]
    },
    {
      "login": "ckastner",
      "name": "Christian Kastner",
      "avatar_url": "https://avatars.githubusercontent.com/u/15859947?v=4",
      "profile": "https://github.com/ckastner",
      "contributions": [
        "code",
        "bug"
      ]
    },
    {
      "login": "tombh",
      "name": "Thomas Buckley-Houston",
      "avatar_url": "https://avatars.githubusercontent.com/u/160835?s=80&v=4",
      "profile": "https://github.com/tombh",
      "contributions": [
        "bug"
      ]
    },
    {
      "login": "julramos",
      "name": "Juliana",
      "avatar_url": "https://avatars.githubusercontent.com/u/19613567?v=4",
      "profile": "https://www.linkedin.com/in/julianarn/",
      "contributions": [
        "code"
      ]
    },
    {
      "login": "SveaMeyer13",
      "name": "Svea Marie Meyer",
      "avatar_url": "https://avatars.githubusercontent.com/u/46671894?v=4",
      "profile": "https://github.com/SveaMeyer13",
      "contributions": [
        "doc",
        "code"
      ]
    },
    {
      "login": "Flix6x",
      "name": "Felix Claessen",
      "avatar_url": "https://avatars.githubusercontent.com/u/30658763?v=4",
      "profile": "https://github.com/flix6x",
      "contributions": [
        "code",
        "doc",
        "test",
        "bug"
      ]
    },
    {
      "login": "thayeylolu",
      "name": "Taiwo Owoseni",
      "avatar_url": "https://avatars.githubusercontent.com/u/13348874?v=4",
      "profile": "https://thayeylolu.github.io/portfolio/",
      "contributions": [
        "code"
      ]
    },
    {
      "login": "jambo6",
      "name": "James Morrill",
      "avatar_url": "https://https://avatars.githubusercontent.com/jambo6",
      "profile": "https://github.com/jambo6",
      "contributions": [
        "code"
      ]
    },
    {
      "login": "Dbhasin1",
      "name": "Drishti Bhasin ",
      "avatar_url": "https://avatars.githubusercontent.com/u/56479884?v=4",
      "profile": "https://github.com/Dbhasin1",
      "contributions": [
        "code"
      ]
    },
    {
      "login": "Yard1",
      "name": "Antoni Baum",
      "avatar_url": "https://avatars.githubusercontent.com/u/10364161?v=4",
      "profile": "https://www.linkedin.com/in/yard1/",
      "contributions": [
        "code"
      ]
    },
    {
      "login": "ltoniazzi",
      "name": "Lorenzo Toniazzi",
      "avatar_url": "https://avatars.githubusercontent.com/u/61414566",
      "profile": "https://github.com/ltoniazzi",
      "contributions": [
        "code"
      ]
    },
    {
      "login": "freddyaboulton",
      "name": "Freddy A Boulton",
      "avatar_url": "https://avatars.githubusercontent.com/u/41651716?v=4",
      "profile": "https://github.com/freddyaboulton",
      "contributions": [
        "infra",
        "test"
      ]
    },
    {
      "login": "Riyabelle25",
      "name": "Riya Elizabeth John",
      "avatar_url": "https://avatars.githubusercontent.com/u/55790848?v=4",
      "profile": "https://github.com/Riyabelle25",
      "contributions": [
        "code",
        "test",
        "doc"
      ]
    },
    {
      "login": "chrisholder",
      "name": "chrisholder",
      "avatar_url": "https://avatars.githubusercontent.com/u/4674372?v=4",
      "profile": "https://github.com/chrisholder",
      "contributions": [
        "code",
        "test",
        "doc",
        "design",
        "example"
      ]
    },
    {
      "login": "moradabaz",
      "name": "Morad :)",
      "avatar_url": "https://avatars.githubusercontent.com/u/29915156?v=4",
      "profile": "https://moradabaz.github.io/",
      "contributions": [
        "code",
        "test",
        "doc"
      ]
    },
    {
      "login": "bilal-196",
      "name": "Ahmed Bilal",
      "avatar_url": "https://avatars.githubusercontent.com/u/74570044?v=4",
      "profile": "https://github.com/bilal-196",
      "contributions": [
        "doc"
      ]
    },
    {
      "login": "victordremov",
      "name": "Viktor Dremov",
      "avatar_url": "https://avatars.githubusercontent.com/u/32140716",
      "profile": "https://github.com/victordremov",
      "contributions": [
        "code"
      ]
    },
    {
      "login": "corvusrabus",
      "name": "Corvin Paul",
      "avatar_url": "https://lh3.googleusercontent.com/zMvwkuxyIsRN1I0-HLojbcbbHaERXa-b9eztZ23z_C2m7cXdMiU4z36ekS5-cgBmikPhZA=w1280",
      "profile": "https://sites.google.com/view/corvinpaul/",
      "contributions": [
        "doc"
      ]
    },
    {
      "login": "xloem",
      "name": "patiently pending world peace",
      "profile": "https://github.com/xloem",
      "contributions": [
        "code"
      ]
    },
    {
      "login": "AreloTanoh",
      "name": "Arelo Tanoh",
      "avatar_url": "https://avatars.githubusercontent.com/AreloTanoh",
      "profile": "https://github.com/AreloTanoh",
      "contributions": [
        "doc"
      ]
    },
    {
      "login": "pul95",
      "name": "Pulkit Verma",
      "avatar_url": "https://avatars.githubusercontent.com/pul95",
      "profile": "https://github.com/pul95",
      "contributions": [
        "doc"
      ]
    },
    {
      "login": "IlyasMoutawwakil",
      "name": "Ilyas Moutawwakil",
      "avatar_url": "https://avatars.githubusercontent.com/IlyasMoutawwakil",
      "profile": "https://github.com/IlyasMoutawwakil",
      "contributions": [
        "code",
        "doc"
      ]
    },
    {
      "login": "mathco-wf",
      "name": "TheMathcompay Widget Factory Team",
      "avatar_url": "https://avatars.githubusercontent.com/mathco-wf",
      "profile": "https://github.com/mathco-wf",
      "contributions": [
        "doc"
      ]
    },
    {
      "login": "BINAYKUMAR943",
      "name": "Binay Kumar",
      "avatar_url": "https://avatars.githubusercontent.com/u/38756834?v=4",
      "profile": "https://github.com/BINAYKUMAR943",
      "contributions": [
        "code",
        "doc",
        "test"
      ]
    },
    {
      "login": "ronnie-llamado",
      "name": "Ronnie Llamado",
      "avatar_url": "https://avatars.githubusercontent.com/ronnie-llamado",
      "profile": "https://github.com/ronnie-llamado",
      "contributions": [
        "doc"
      ]
    },
    {
      "login": "bobbys-dev",
      "name": "bobbys",
      "avatar_url": "https://avatars.githubusercontent.com/bobbys-dev",
      "profile": "https://github.com/bobbys-dev",
      "contributions": [
        "code"
      ]
    },
    {
      "login": "yairbeer",
      "name": "Yair Beer",
      "avatar_url": "https://avatars.githubusercontent.com/yairbeer",
      "profile": "https://github.com/yairbeer",
      "contributions": [
        "code"
      ]
    },
    {
      "login": "boukepostma",
      "name": "Bouke Postma",
      "avatar_url": "https://avatars.githubusercontent.com/boukepostma",
      "profile": "https://github.com/boukepostma",
      "contributions": [
        "code",
        "bug",
        "ideas"
      ]
    },
    {
      "login": "Aparna-Sakshi",
      "name": "Aparna Sakshi",
      "avatar_url": "https://avatars.githubusercontent.com/u/44149689?v=4",
      "profile": "https://aparna-sakshi.github.io/",
      "contributions": [
        "code"
      ]
    },
    {
      "login": "eyalshafran",
      "name": "Eyal Shafran",
      "avatar_url": "https://avatars.githubusercontent.com/u/16999574?v=4",
      "profile": "https://github.com/eyalshafran",
      "contributions": [
        "code"
      ]
    },
    {
      "login": "tensorflow-as-tf",
      "name": "tensorflow-as-tf",
      "avatar_url": "https://avatars.githubusercontent.com/u/51345718?v=4",
      "profile": "https://github.com/tensorflow-as-tf",
      "contributions": [
        "code"
      ]
    },
    {
      "login": "justinshenk",
      "name": "Justin Shenk",
      "avatar_url": "https://avatars.githubusercontent.com/u/10270308?v=4",
      "profile": "https://www.justinshenk.com/",
      "contributions": [
        "doc"
      ]
    },
    {
      "login": "kejsitake",
      "name": "Kejsi Take",
      "avatar_url": "https://avatars.githubusercontent.com/u/23707808?v=4",
      "profile": "https://kejsitake.com/",
      "contributions": [
        "code"
      ]
    },
    {
      "login": "myprogrammerpersonality",
      "name": "Ali Yazdizadeh",
      "avatar_url": "https://avatars.githubusercontent.com/u/49058167?v=4",
      "profile": "https://github.com/myprogrammerpersonality",
      "contributions": [
        "doc"
      ]
    },
    {
      "login": "RavenRudi",
      "name": "RavenRudi",
      "avatar_url": "https://avatars.githubusercontent.com/u/46402968?v=4",
      "profile": "https://github.com/RavenRudi",
      "contributions": [
        "code"
      ]
    },
    {
      "login": "danbartl",
      "name": "danbartl",
      "avatar_url": "https://avatars.githubusercontent.com/u/19947407?v=4",
      "profile": "https://github.com/danbartl",
      "contributions": [
        "bug",
        "code",
        "review",
        "talk",
        "test",
        "tutorial",
        "video"
      ]
    },
    {
      "login": "xiaobenbenecho",
      "name": "xiaobenbenecho",
      "avatar_url": "https://avatars.githubusercontent.com/u/17461849?v=4",
      "profile": "https://github.com/xiaobenbenecho",
      "contributions": [
        "code"
      ]
    },
    {
      "login": "OliverMatthews",
      "name": "Oliver Matthews",
      "avatar_url": "https://avatars.githubusercontent.com/u/31141490?v=4",
      "profile": "https://github.com/olivermatthews",
      "contributions": [
        "code"
      ]
    },
    {
      "login": "Carlosbogo",
      "name": "Carlos Borrajo",
      "avatar_url": "https://avatars.githubusercontent.com/u/84228424?v=4",
      "profile": "https://github.com/Carlosbogo",
      "contributions": [
        "code",
        "doc"
      ]
    },
    {
      "login": "fstinner",
      "name": "Florian Stinner",
      "avatar_url": "https://avatars.githubusercontent.com/u/11679462?v=4",
      "profile": "https://github.com/fstinner",
      "contributions": [
        "code",
        "test"
      ]
    },
    {
      "login": "ChangWeiTan",
      "name": "Chang Wei Tan",
      "avatar_url": "https://avatars.githubusercontent.com/u/570744?v=4",
      "profile": "https://github.com/ChangWeiTan",
      "contributions": [
        "code"
      ]
    },
    {
      "login": "lmmentel",
      "name": "Lukasz Mentel",
      "avatar_url": "https://avatars.githubusercontent.com/u/8989838?v=4",
      "profile": "https://github.com/lmmentel",
      "contributions": [
        "code",
        "doc",
        "infra",
        "test",
        "bug",
        "maintenance",
        "mentoring"
      ]
    },
    {
      "login": "AngelPone",
      "name": "Bohan Zhang",
      "avatar_url": "https://avatars.githubusercontent.com/u/32930283?v=4",
      "profile": "https://angelpone.github.io/",
      "contributions": [
        "code"
      ]
    },
    {
      "login": "rakshitha123",
      "name": "Rakshitha Godahewa",
      "avatar_url": "https://avatars.githubusercontent.com/u/7654679?v=4",
      "profile": "https://github.com/rakshitha123",
      "contributions": [
        "code",
        "doc"
      ]
    },
    {
      "login": "marcio55afr",
      "name": "Márcio A. Freitas Jr",
      "avatar_url": "https://avatars.githubusercontent.com/u/42646282?v=4",
      "profile": "https://github.com/marcio55afr",
      "contributions": [
        "doc"
      ]
    },
    {
      "login": "MrPr3ntice",
      "name": "Philipp Kortmann",
      "avatar_url": "https://avatars.githubusercontent.com/u/20466981?v=4",
      "profile": "https://www.imes.uni-hannover.de/de/institut/team/m-sc-karl-philipp-kortmann/",
      "contributions": [
        "code",
        "doc"
      ]
    },
    {
      "login": "ishannangia001",
      "name": "Ishan Nangia",
      "avatar_url": "https://avatars.githubusercontent.com/u/29480389?v=4",
      "profile": "https://github.com/ishannangia001",
      "contributions": [
        "ideas"
      ]
    },
    {
      "login": "khrapovs",
      "name": "Stanislav Khrapov",
      "avatar_url": "https://avatars.githubusercontent.com/u/3774663?v=4",
      "profile": "https://github.com/khrapovs",
      "contributions": [
        "code"
      ]
    },
    {
      "login": "Saransh-cpp",
      "name": "Saransh Chopra",
      "avatar_url": "https://avatars.githubusercontent.com/u/74055102?v=4",
      "profile": "https://github.com/Saransh-cpp",
      "contributions": [
        "doc",
        "infra"
      ]
    },
    {
      "login": "RishiKumarRay",
      "name": "Rishi Kumar Ray",
      "avatar_url": "https://avatars.githubusercontent.com/u/87641376?v=4",
      "profile": "https://github.com/RishiKumarRay",
      "contributions": [
        "infra"
      ]
    },
    {
      "login": "cdahlin",
      "name": "Christopher Dahlin",
      "avatar_url": "https://avatars.githubusercontent.com/u/1567780?v=4",
      "profile": "https://github.com/cdahlin",
      "contributions": [
        "code"
      ]
    },
    {
      "login": "iljamaurer",
      "name": "Ilja Maurer",
      "avatar_url": "https://avatars.githubusercontent.com/u/45882103?v=4",
      "profile": "https://github.com/iljamaurer",
      "contributions": [
        "code"
      ]
    },
    {
      "login": "AzulGarza",
      "name": "Azul Garza",
      "avatar_url": "https://avatars.githubusercontent.com/u/10517170?v=4",
      "profile": "https://github.com/AzulGarza",
      "contributions": [
        "code",
        "example"
      ]
    },
    {
      "login": "TNTran92",
      "name": "TNTran92",
      "avatar_url": "https://avatars.githubusercontent.com/u/55965636?v=4",
      "profile": "https://github.com/TNTran92",
      "contributions": [
        "code"
      ]
    },
    {
      "login": "niekvanderlaan",
      "name": "Niek van der Laan",
      "avatar_url": "https://avatars.githubusercontent.com/u/9962825?v=4",
      "profile": "https://github.com/niekvanderlaan",
      "contributions": [
        "code"
      ]
    },
    {
      "login": "bethrice44",
      "name": "bethrice44",
      "avatar_url": "https://avatars.githubusercontent.com/u/11226988?v=4",
      "profile": "https://github.com/bethrice44",
      "contributions": [
        "bug",
        "code",
        "review",
        "test"
      ]
    },
    {
      "login": "keepersas",
      "name": "Aleksandr Grekov",
      "avatar_url": "https://avatars.githubusercontent.com/u/44262176?v=4",
      "profile": "https://github.com/keepersas",
      "contributions": [
        "doc"
      ]
    },
    {
      "login": "ZiyaoWei",
      "name": "Ziyao Wei",
      "avatar_url": "https://avatars.githubusercontent.com/u/940823?v=4",
      "profile": "https://github.com/ZiyaoWei",
      "contributions": [
        "code"
      ]
    },
    {
      "login": "dougollerenshaw",
      "name": "Doug Ollerenshaw",
      "avatar_url": "https://avatars.githubusercontent.com/u/19944442?v=4",
      "profile": "https://github.com/dougollerenshaw",
      "contributions": [
        "doc"
      ]
    },
    {
      "login": "AurumnPegasus",
      "name": "Shivansh Subramanian",
      "avatar_url": "https://avatars.githubusercontent.com/u/54315149?v=4",
      "profile": "https://github.com/AurumnPegasus",
      "contributions": [
        "doc",
        "code"
      ]
    },
    {
      "login": "NoaBenAmi",
      "name": "Noa Ben Ami",
      "avatar_url": "https://avatars.githubusercontent.com/u/37590002?v=4",
      "profile": "https://github.com/NoaBenAmi",
      "contributions": [
        "code",
        "test",
        "doc"
      ]
    },
    {
      "login": "lielleravid",
      "name": "Lielle Ravid",
      "avatar_url": "https://avatars.githubusercontent.com/u/37774194?v=4",
      "profile": "https://github.com/lielleravid",
      "contributions": [
        "code",
        "doc"
      ]
    },
    {
      "login": "ciaran-g",
      "name": "Ciaran Gilbert",
      "avatar_url": "https://avatars.githubusercontent.com/u/41995662?v=4",
      "profile": "https://github.com/ciaran-g",
      "contributions": [
        "bug",
        "code",
        "doc",
        "test",
        "ideas"
      ]
    },
    {
      "login": "mariamjabara",
      "name": "Mariam Jabara",
      "profile": "https://github.com/mariamjabara",
      "contributions": [
        "code"
      ]
    },
    {
      "login": "lbventura",
      "name": "Luis Ventura",
      "avatar_url": "https://avatars.githubusercontent.com/u/68004282?s=96&v=4",
      "profile": "https://github.com/lbventura",
      "contributions": [
        "code"
      ]
    },
    {
      "login": "Ris-Bali",
      "name": "Rishabh Bali",
      "avatar_url": "https://avatars.githubusercontent.com/u/81592570?v=4",
      "profile": "https://github.com/Ris-Bali",
      "contributions": [
        "code"
      ]
    },
    {
      "login": "shchur",
      "name": "Oleksandr Shchur",
      "avatar_url": "https://avatars.githubusercontent.com/u/6944857?v=4",
      "profile": "https://github.com/shchur",
      "contributions": [
        "bug",
        "code"
      ]
    },
    {
      "login": "jelc53",
      "name": "Julian Cooper",
      "profile": "https://github.com/jelc53",
      "contributions": [
        "code",
        "ideas"
      ]
    },
    {
      "login": "benheid",
      "name": "Benedikt Heidrich",
      "profile": "https://github.com/benheid",
      "contributions": [
        "bug",
        "code",
        "design",
        "doc",
        "example",
        "ideas",
        "mentoring",
        "question",
        "review",
        "talk",
        "tutorial"
      ]
    },
    {
      "login": "AnH0ang",
      "name": "An Hoang",
      "profile": "https://github.com/AnH0ang",
      "contributions": [
        "bug",
        "code"
      ]
    },
    {
      "login": "haskarb",
      "name": "Bhaskar Dhariyal",
      "avatar_url": "https://avatars.githubusercontent.com/u/20501023?v=4",
      "profile": "https://haskarb.github.io/",
      "contributions": [
        "code",
        "test"
      ]
    },
    {
      "login": "kcc-lion",
      "name": "Kai Lion",
      "profile": "https://github.com/kcc-lion",
      "contributions": [
        "code",
        "test",
        "doc"
      ]
    },
    {
      "login": "bugslayer-332",
      "name": "Arepalli Yashwanth Reddy",
      "profile": "https://github.com/bugslayer-332",
      "contributions": [
        "code",
        "bug",
        "doc"
      ]
    },
    {
      "login": "shagn",
      "name": "Sebastian Hagn",
      "avatar_url": "https://avatars.githubusercontent.com/u/16029092?v=4",
      "profile": "https://github.com/shagn",
      "contributions": [
        "doc"
      ]
    },
    {
      "login": "jasmineliaw",
      "name": "Jasmine Liaw",
      "profile": "https://github.com/jasmineliaw",
      "contributions": [
        "code"
      ]
    },
    {
      "login": "topher-lo",
      "name": "Christopher Lo",
      "profile": "https://github.com/topher-lo",
      "contributions": [
        "code",
        "ideas"
      ]
    },
    {
      "login": "arampuria19",
      "name": "Akshat Rampuria",
      "profile": "https://github.com/arampuria19",
      "contributions": [
        "doc"
      ]
    },
    {
      "login": "chillerobscuro",
      "name": "Logan Duffy",
      "avatar_url": "https://avatars.githubusercontent.com/u/5232872?v=4",
      "profile": "https://github.com/chillerobscuro",
      "contributions": [
        "code",
        "doc",
        "test",
        "bug",
        "ideas"
      ]
    },
    {
      "login": "michaelfeil",
      "name": "Michael Feil",
      "avatar_url": "https://avatars.githubusercontent.com/u/63565275?v=4",
      "profile": "michaelfeil.eu",
      "contributions": [
        "code",
        "test",
        "ideas"
      ]
    },
    {
      "login": "KishManani",
      "name": "Kishan Manani",
      "avatar_url": "https://avatars.githubusercontent.com/u/30973056?v=4",
      "profile": "https://github.com/kishmanani",
      "contributions": [
        "code",
        "doc",
        "test",
        "bug",
        "ideas"
      ]
    },
    {
      "login": "jorenham",
      "name": "Joren Hammudoglu",
      "profile": "https://github.com/jorenham",
      "contributions": [
        "infra"
      ]
    },
    {
      "login": "wolph",
      "name": "Rick van Hattem",
      "profile": "https://github.com/wolph",
      "contributions": [
        "infra"
      ]
    },
    {
      "login": "templierw",
      "name": "William Templier",
      "avatar_url": "https://github.com/templierw.png",
      "profile": "https://www.linkedin.com/in/templierw/",
      "contributions": [
        "doc"
      ]
    },
    {
      "login": "badrmarani",
      "name": "Badr-Eddine Marani",
      "avatar_url": "https://avatars.githubusercontent.com/badrmarani",
      "profile": "https://github.com/badrmarani",
      "contributions": [
        "code"
      ]
    },
    {
      "login": "adoherty21",
      "name": "adoherty21",
      "avatar_url": "https://avatars.githubusercontent.com/u/52799751?s=400&v=4",
      "profile": "https://github.com/adoherty21",
      "contributions": [
        "bug"
      ]
    },
    {
      "login": "jnrusson1",
      "name": "Jack Russon",
      "avatar_url": "https://avatars.githubusercontent.com/u/51986332?v=4",
      "profile": "https://github.com/jnrusson1",
      "contributions": [
        "code"
      ]
    },
    {
      "login": "solen0id",
      "name": "Max Patzelt",
      "avatar_url": "https://avatars.githubusercontent.com/u/20767606?v=4",
      "profile": "https://github.com/solen0id",
      "contributions": [
        "code"
      ]
    },
    {
      "login": "benjaminbluhm",
      "name": "Benjamin Bluhm",
      "profile": "https://github.com/benjaminbluhm",
      "contributions": [
        "code",
        "doc",
        "example"
      ]
    },
    {
      "login": "VyomkeshVyas",
      "name": "Vyomkesh Vyas",
      "profile": "https://github.com/VyomkeshVyas",
      "contributions": [
        "code",
        "doc",
        "example",
        "test"
      ]
    },
    {
      "login": "xxl4tomxu98",
      "name": "Tom Xu",
      "avatar_url": "https://avatars.githubusercontent.com/u/62292177?s=40&v=4",
      "profile": "https://github.com/xxl4tomxu98",
      "contributions": [
        "code",
        "doc"
      ]
    },
    {
      "login": "nshahpazov",
      "name": "Nikola Shahpazov",
      "avatar_url": "https://avatars.githubusercontent.com/nshahpazov",
      "profile": "https://www.linkedin.com/in/nshahpazov/",
      "contributions": [
        "doc"
      ]
    },
    {
      "login": "dainelli98",
      "name": "Daniel Martín Martínez",
      "avatar_url": "https://avatars.githubusercontent.com/dainelli98",
      "profile": "https://www.linkedin.com/in/daniel-martin-martinez",
      "contributions": [
        "doc",
        "bug"
      ]
    },
    {
      "login": "nilesh05apr",
      "name": "Nilesh Kumar",
      "avatar_url": "https://avatars.githubusercontent.com/u/65773314?v=4",
      "profile": "https://github.com/nilesh05apr",
      "contributions": [
        "code"
      ]
    },
    {
      "login": "JonathanBechtel",
      "name": "JonathanBechtel",
      "avatar_url": "https://avatars.githubusercontent.com/u/481696?v=4",
      "profile": "https://github.com/JonathanBechtel",
      "contributions": [
        "code",
        "ideas",
        "projectManagement",
        "talk",
        "test"
      ]
    },
    {
      "login": "arnavrneo",
      "name": "Arnav",
      "avatar_url": "https://avatars.githubusercontent.com/u/48650781?v=4",
      "profile": "https://github.com/arnavrneo",
      "contributions": [
        "code"
      ]
    },
    {
      "login": "erjieyong",
      "name": "Er Jie Yong",
      "avatar_url": "https://avatars.githubusercontent.com/u/109052378?v=4",
      "profile": "https://www.linkedin.com/in/erjieyong",
      "contributions": [
        "bug",
        "code"
      ]
    },
    {
      "login": "mateuja",
      "name": "Jaume Mateu",
      "avatar_url": "https://avatars.githubusercontent.com/mateuja",
      "profile": "https://github.com/mateuja",
      "contributions": [
        "code"
      ]
    },
    {
      "login": "aaronrmm",
      "name": "Aaron Margolese-Malin",
      "avatar_url": "https://avatars.githubusercontent.com/u/1742879?v=4",
      "profile": "https://github.com/aaronrmm",
      "contributions": [
        "bug"
      ]
    },
    {
      "login": "klam-data",
      "name": "Kevin Lam",
      "avatar_url": "https://avatars.githubusercontent.com/u/114420932?s=400&v=4",
      "profile": "https://www.linkedin.com/in/kevinlam2",
      "contributions": [
        "code",
        "example",
        "test"
      ]
    },
    {
      "login": "mgorlin",
      "name": "Margaret Gorlin",
      "avatar_url": "",
      "profile": "https://www.linkedin.com/in/margaret-gorlin/",
      "contributions": [
        "code",
        "example",
        "test"
      ]
    },
    {
      "login": "pyyim",
      "name": "Paul Yim",
      "avatar_url": "https://avatars.githubusercontent.com/pyyim",
      "profile": "https://www.linkedin.com/in/paulyim97/",
      "contributions": [
        "code",
        "example",
        "test"
      ]
    },
    {
      "login": "snnbotchway",
      "name": "Solomon Botchway",
      "avatar_url": "https://avatars.githubusercontent.com/u/62394255?v=4",
      "profile": "https://www.linkedin.com/in/solomon-botchway-a1383821b/",
      "contributions": [
        "maintenance"
      ]
    },
    {
      "login": "hoesler",
      "name": "Christoph Hösler",
      "avatar_url": "https://avatars.githubusercontent.com/u/1052770?v=4",
      "profile": "https://www.linkedin.com/in/hoesler/",
      "contributions": [
        "code"
      ]
    },
    {
      "login": "pranavvp16",
      "name": "Pranav Prajapati",
      "avatar_url": "https://avatars.githubusercontent.com/u/94780581?v=4",
      "profile": "https://www.linkedin.com/in/pranav-prajapati-a5b413226/",
      "contributions": [
        "code",
        "test",
        "bug"
      ]
    },
    {
      "login": "romanlutz",
      "name": "Roman Lutz",
      "avatar_url": "https://avatars.githubusercontent.com/u/10245648?v=4",
      "profile": "https://www.linkedin.com/in/romanlutz/",
      "contributions": [
        "doc"
      ]
    },
    {
      "login": "DBCerigo",
      "name": "Daniel Burkhardt Cerigo",
      "avatar_url": "https://avatars.githubusercontent.com/u/8318425?v=4",
      "profile": "https://github.com/DBCerigo",
      "contributions": [
        "code"
      ]
    },
    {
      "login": "alex-hh",
      "name": "Alex Hawkins-Hooker",
      "avatar_url": "https://avatars.githubusercontent.com/u/5719745?v=4",
      "profile": "https://github.com/alex-hh",
      "contributions": [
        "code"
      ]
    },
    {
      "login": "ali-tny",
      "name": "Ali Teeney",
      "avatar_url": "https://avatars.githubusercontent.com/u/26010073?v=4",
      "profile": "https://github.com/ali-tny",
      "contributions": [
        "code"
      ]
    },
    {
      "login": "ShivamPathak99",
      "name": "Shivam Pathak",
      "avatar_url": "https://avatars.githubusercontent.com/u/98941325?s=400&v=4",
      "profile": "https://github.com/ShivamPathak99",
      "contributions": [
        "doc"
      ]
    },
    {
      "login": "SamiAlavi",
      "name": "Sami Alavi",
      "avatar_url": "https://avatars.githubusercontent.com/u/32700289?v=4",
      "profile": "https://github.com/SamiAlavi",
      "contributions": [
        "code",
        "maintenance"
      ]
    },
    {
      "login": "yarnabrina",
      "name": "Anirban Ray",
      "avatar_url": "https://avatars.githubusercontent.com/u/39331844?v=4",
      "profile": "https://github.com/yarnabrina/",
      "contributions": [
        "bug",
        "code",
        "doc",
        "ideas",
        "maintenance",
        "mentoring",
        "question",
        "review",
        "test"
      ]
    },
    {
      "login": "dashapetr",
      "name": "Darya Petrashka",
      "avatar_url": "https://avatars.githubusercontent.com/u/54349415?v=4",
      "profile": "https://github.com/dashapetr",
      "contributions": [
        "doc"
      ]
    },
    {
      "login": "luca-miniati",
      "name": "Luca Miniati",
      "avatar_url": "https://avatars.githubusercontent.com/u/87467600?v=4",
      "profile": "https://github.com/luca-miniati",
      "contributions": [
        "code",
        "doc"
      ]
    },
    {
      "login": "marrov",
      "name": "Marc Rovira",
      "avatar_url": "https://avatars.githubusercontent.com/u/54272586?v=4",
      "profile": "https://github.com/marrov",
      "contributions": [
        "design",
        "doc",
        "ideas",
        "mentoring",
        "projectManagement",
        "talk"
      ]
    },
    {
      "login": "Taise228",
      "name": "Taisei Yamamoto",
      "avatar_url": "https://avatars.githubusercontent.com/u/95762401?s=400&v=4",
      "profile": "https://github.com/Taise228",
      "contributions": [
        "code"
      ]
    },
    {
      "login": "CTFallon",
      "name": "Colin Fallon",
      "avatar_url": "https://avatars.githubusercontent.com/u/19725980?v=4",
      "profile": "https://github.com/CTFallon",
      "contributions": [
        "doc"
      ]
    },
    {
      "login": "mgazian000",
      "name": "Michael Gaziani",
      "avatar_url": "https://avatars.githubusercontent.com/mgazian000",
      "profile": "https://github.com/mgazian000",
      "contributions": [
        "doc"
      ]
    },
    {
      "login": "alan191006",
      "name": "Alan Huynh",
      "avatar_url": "https://avatars.githubusercontent.com/alan191006",
      "profile": "https://github.com/alan191006",
      "contributions": [
        "code"
      ]
    },
    {
      "login": "felipeangelimvieira",
      "name": "Felipe Angelim",
      "avatar_url": "https://avatars.githubusercontent.com/felipeangelimvieira",
      "profile": "https://github.com/felipeangelimvieira",
      "contributions": [
        "code",
        "bug"
      ]
    },
    {
      "login": "janpipek",
      "name": "Jan Pipek",
      "avatar_url": "https://avatars.githubusercontent.com/janpipek",
      "profile": "https://github.com/janpipek",
      "contributions": [
        "code"
      ]
    },
    {
      "login": "Gigi1111",
      "name": "Chung-Fan Tsai",
      "avatar_url": "https://avatars.githubusercontent.com/Gigi1111",
      "profile": "https://github.com/Gigi1111",
      "contributions": [
        "test"
      ]
    },
    {
      "login": "eyjo",
      "name": "Eyjólfur Sigurðsson",
      "avatar_url": "https://avatars.githubusercontent.com/eyjo",
      "profile": "https://github.com/eyjo",
      "contributions": [
        "code",
        "doc"
      ]
    },
    {
      "login": "julia-kraus",
      "name": "Julia Kraus",
      "avatar_url": "https://avatars.githubusercontent.com/julia-kraus",
      "profile": "https://github.com/julia-kraus",
      "contributions": [
        "doc",
        "code",
        "test"
      ]
    },
    {
      "login": "davidgilbertson",
      "name": "David Gilbertson",
      "avatar_url": "https://avatars.githubusercontent.com/u/4443482?v=4",
      "profile": "https://github.com/davidgilbertson",
      "contributions": [
        "code",
        "bug"
      ]
    },
    {
      "login": "MBristle",
      "name": "Mirko Bristle",
      "avatar_url": "https://avatars.githubusercontent.com/MBristle",
      "profile": "https://github.com/MBristle",
      "contributions": [
        "bug",
        "code",
        "doc",
        "test"
      ]
    },
    {
      "login": "MCRE-BE",
      "name": "Mathias Creemers",
      "avatar_url": "https://avatars.githubusercontent.com/u/99316631",
      "profile": "https://github.com/MCRE-BE",
      "contributions": [
        "bug",
        "code"
      ]
    },
    {
      "login": "Ram0nB",
      "name": "Ramon Bussing",
      "avatar_url": "https://avatars.githubusercontent.com/u/45173421",
      "profile": "https://github.com/Ram0nB",
      "contributions": [
        "doc",
        "code",
        "bug",
        "test"
      ]
    },
    {
      "login": "hazrulakmal",
      "name": "Hazrul Akmal",
      "avatar_url": "https://avatars.githubusercontent.com/u/24774385?v=4",
      "profile": "https://github.com/hazrulakmal",
      "contributions": [
        "code",
        "doc",
        "bug",
        "test"
      ]
    },
    {
      "login": "hliebert",
      "name": "Helge Liebert",
      "avatar_url": "https://avatars.githubusercontent.com/u/20834265",
      "profile": "https://github.com/hliebert",
      "contributions": [
        "bug",
        "code",
        "doc",
        "test"
      ]
    },
    {
      "login": "alexfilothodoros",
      "name": "Alexandros Filothodoros",
      "avatar_url": "https://avatars.githubusercontent.com/u/6419847?v=4",
      "profile": "https://github.com/alexfilothodoros",
      "contributions": [
        "doc",
        "maintenance"
      ]
    },
    {
      "login": "ali-parizad",
      "name": "Ali Parizad",
      "avatar_url": "https://avatars.githubusercontent.com/u/13907016?v=4",
      "profile": "https://github.com/ali-parizad",
      "contributions": [
        "code"
      ]
    },
    {
      "login": "BensHamza",
      "name": "Hamza Benslimane",
      "avatar_url": "https://avatars.githubusercontent.com/u/96446862?v=4",
      "profile": "https://github.com/BensHamza",
      "contributions": [
        "bug",
        "code"
      ]
    },
    {
      "login": "sz85512678",
      "name": "Zhen Shao",
      "avatar_url": "https://avatars.githubusercontent.com/sz85512678",
      "profile": "https://github.com/sz85512678",
      "contributions": [
        "code"
      ]
    },
    {
      "login": "Vasudeva-bit",
      "name": "Vasudeva Kilaru",
      "avatar_url": "https://avatars.githubusercontent.com/u/70791259?v=4",
      "profile": "https://github.com/Vasudeva-bit",
      "contributions": [
        "code",
        "doc"
      ]
    },
    {
      "login": "geronimos",
      "name": "Geronimo Bergk",
      "avatar_url": "https://avatars.githubusercontent.com/u/29955288?s=96&v=4",
      "profile": "https://github.com/geronimos",
      "contributions": [
        "bug",
        "code"
      ]
    },
    {
      "login": "julnow",
      "name": "Julian Nowak",
      "avatar_url": "https://avatars.githubusercontent.com/u/21206185?v=4",
      "profile": "https://github.com/julnow",
      "contributions": [
        "bug",
        "code"
      ]
    },
    {
      "login": "pirnerjonas",
      "name": "Jonas Pirner",
      "avatar_url": "https://avatars.githubusercontent.com/u/48887249?v=4",
      "profile": "https://github.com/pirnerjonas",
      "contributions": [
        "doc"
      ]
    },
    {
      "login": "adamkells",
      "name": "Adam Kells",
      "avatar_url": "https://avatars.githubusercontent.com/u/19709277?v=4",
      "profile": "https://github.com/adamkells",
      "contributions": [
        "test"
      ]
    },
    {
      "login": "YHallouard",
      "name": "Yann Hallouard",
      "avatar_url": "https://avatars.githubusercontent.com/YHallouard",
      "profile": "https://www.linkedin.com/in/yann-hallouard/",
      "contributions": [
        "code",
        "test"
      ]
    },
    {
      "login": "xansh",
      "name": "Ansh Kumar",
      "avatar_url": "https://avatars.githubusercontent.com/u/65403652?s=400&u=a45b5dcca057cfaef737d5fab99850aca6da1607&v=4",
      "profile": "https://github.com/xansh",
      "contributions": [
        "doc"
      ]
    },
    {
      "login": "tpvasconcelos",
      "name": "Tomas P. de Vasconcelos",
      "avatar_url": "https://avatars.githubusercontent.com/u/17701527?v=4",
      "profile": "https://github.com/tpvasconcelos",
      "contributions": [
        "bug",
        "code"
      ]
    },
    {
      "login": "rahulporuri",
      "name": "Poruri Sai Rahul",
      "avatar_url": "https://avatars.githubusercontent.com/u/1926457?v=4",
      "profile": "https://github.com/rahulporuri",
      "contributions": [
        "doc"
      ]
    },
    {
      "login": "fspinna",
      "name": "Francesco Spinnato",
      "avatar_url": "https://avatars.githubusercontent.com/u/35352023?v=4",
      "profile": "https://github.com/fspinna",
      "contributions": [
        "code"
      ]
    },
    {
      "login": "sbuse",
      "name": "Simon B.",
      "avatar_url": "https://avatars.githubusercontent.com/u/24408707?v=4",
      "profile": "https://github.com/sbuse",
      "contributions": [
        "code"
      ]
    },
    {
      "login": "sd2k",
      "name": "Ben Sully",
      "avatar_url": "https://avatars.githubusercontent.com/u/5464991?&v=4",
      "profile": "https://github.com/sd2k",
      "contributions": [
        "bug",
        "code"
      ]
    },
    {
      "login": "wayneadams",
      "name": "Wayne Adams",
      "avatar_url": "https://avatars.githubusercontent.com/u/15034841?s=400&u=d717e9945910bcc844c5e64cd56d570c6cc4e8e6&v=4",
      "profile": "https://github.com/wayneadams",
      "contributions": [
        "doc"
      ]
    },
    {
      "login": "sanjayk0508",
      "name": "Sanjay Kumar",
      "avatar_url": "https://avatars.githubusercontent.com/u/102804548?v=4",
      "profile": "https://github.com/sanjayk0508",
      "contributions": [
        "test"
      ]
    },
    {
      "login": "sssilvar",
      "name": "Santiago Smith Silva",
      "avatar_url": "https://avatars.githubusercontent.com/u/16252054?v=4",
      "profile": "https://github.com/sssilvar",
      "contributions": [
        "code"
      ]
    },
    {
      "login": "DManowitz",
      "name": "David Manowitz",
      "avatar_url": "https://avatars.githubusercontent.com/u/66927103?v=4",
      "profile": "https://github.com/DManowitz",
      "contributions": [
        "bug",
        "maintenance"
      ]
    },
    {
      "login": "ninedigits",
      "name": "Max Frohlich",
      "avatar_url": "https://avatars.githubusercontent.com/u/16393653?v=4",
      "profile": "https://www.linkedin.com/in/maxfrohlich/",
      "contributions": [
        "code",
        "ideas",
        "maintenance"
      ]
    },
    {
      "login": "steenrotsman",
      "name": "Stijn J. Rotman",
      "avatar_url": "https://avatars.githubusercontent.com/u/78110080?s=400&v=4",
      "profile": "https://github.com/steenrotsman",
      "contributions": [
        "code",
        "doc"
      ]
    },
    {
      "login": "tvdboom",
      "name": "Mavs",
      "avatar_url": "https://avatars.githubusercontent.com/u/32366550?v=4",
      "profile": "https://github.com/tvdboom",
      "contributions": [
        "code"
      ]
    },
    {
      "login": "Cyril-Meyer",
      "name": "Cyril Meyer",
      "avatar_url": "https://avatars.githubusercontent.com/u/69190238?v=4",
      "profile": "https://cyrilmeyer.eu/",
      "contributions": [
        "bug",
        "code",
        "test"
      ]
    },
    {
      "login": "Abhay-Lejith",
      "name": "Abhay Lejith",
      "avatar_url": "https://avatars.githubusercontent.com/u/120819228?s=96&v=4",
      "profile": "https://github.com/Abhay-Lejith",
      "contributions": [
        "bug",
        "code"
      ]
    },
    {
      "login": "ShreeshaM07",
      "name": "Shreesha M",
      "avatar_url": "https://avatars.githubusercontent.com/u/120820143?s=400&v=4",
      "profile": "https://github.com/ShreeshaM07",
      "contributions": [
        "bug",
        "code",
        "test"
      ]
    },
    {
      "login": "geetu040",
      "name": "Armaghan",
      "avatar_url": "https://avatars.githubusercontent.com/u/90601662?s=96&v=4",
      "profile": "https://github.com/geetu040",
      "contributions": [
        "code",
        "doc",
        "maintenance"
      ]
    },
    {
      "login": "SaiRevanth25",
      "name": "Sai Revanth Gowravajhala",
      "avatar_url": "https://avatars.githubusercontent.com/SaiRevanth25",
      "profile": "https://github.com/SaiRevanth25",
      "contributions": [
        "code",
        "bug"
      ]
    },
    {
      "login": "XinyuWuu",
      "name": "Xinyu Wu",
      "avatar_url": "https://avatars.githubusercontent.com/u/57612792?v=4",
      "profile": "https://github.com/XinyuWuu",
      "contributions": [
        "bug",
        "code",
        "test"
      ]
    },
    {
      "login": "meraldoantonio",
      "name": "Meraldo Antonio",
      "avatar_url": "https://avatars.githubusercontent.com/u/37468543?v=4",
      "profile": "https://github.com/meraldoantonio",
      "contributions": [
        "bug",
        "code",
        "doc",
        "test"
      ]
    },
    {
      "login": "memeo-pro",
      "name": "Yash Edake",
      "avatar_url": "https://avatars.githubusercontent.com/memeo-pro",
      "profile": "https://github.com/MEMEO-PRO",
      "contributions": [
        "maintenance",
        "bug"
      ]
    },
    {
      "login": "deysanjeeb",
      "name": "Sanjeeb Dey",
      "avatar_url": "https://avatars.githubusercontent.com/u/39940629?v=4",
      "profile": "https://github.com/deysanjeeb",
      "contributions": [
        "maintenance"
      ]
    },
    {
      "login": "YashKhare20",
      "name": "Yash Khare",
      "avatar_url": "https://avatars.githubusercontent.com/u/92680366?s=400",
      "profile": "https://github.com/YashKhare20",
      "contributions": [
        "code",
        "doc"
      ]
    },
    {
      "login": "ianspektor",
      "name": "Ian Spektor",
      "avatar_url": "https://avatars.githubusercontent.com/u/49082859?v=4",
      "profile": "https://github.com/ianspektor",
      "contributions": [
        "code",
        "doc"
      ]
    },
    {
      "login": "javiber",
      "name": "Javier Berneche",
      "avatar_url": "https://avatars.githubusercontent.com/u/3588715?v=4",
      "profile": "https://github.com/javiber",
      "contributions": [
        "code",
        "doc"
      ]
    },
    {
      "login": "fnhirwa",
      "name": "Felix Hirwa Nshuti",
      "avatar_url": "https://avatars.githubusercontent.com/u/67042527?s=64&v=4",
      "profile": "https://github.com/fnhirwa",
      "contributions": [
        "code",
        "maintenance"
      ]
    },
    {
      "login": "SamruddhiNavale",
      "name": "Samruddhi Navale",
      "avatar_url": "https://avatars.githubusercontent.com/u/86359115?v=4",
      "profile": "https://github.com/SamruddhiNavale",
      "contributions": [
        "doc"
      ]
    },
    {
      "login": "vandit98",
      "name": "Vandit Tyagi",
      "avatar_url": "https://avatars.githubusercontent.com/u/91458535?v=4",
      "profile": "https://github.com/vandit98",
      "contributions": [
        "doc"
      ]
    },
    {
      "login": "ArthrowAbstract",
      "name": "Devanshu Sinha",
      "avatar_url": "https://avatars.githubusercontent.com/u/38614120?v=4",
      "profile": "https://github.com/ArthrowAbstract",
      "contributions": [
        "code"
      ]
    },
    {
      "login": "MMTrooper",
      "name": "Michael Mwimali",
      "avatar_url": "https://avatars.githubusercontent.com/u/89777534?v=4",
      "profile": "https://github.com/MMTrooper",
      "contributions": [
        "code"
      ]
    },
    {
      "login": "manuel-munoz-aguirre",
      "name": "Manuel Muñoz Aguirre",
      "avatar_url": "https://avatars.githubusercontent.com/u/5576458?v=4",
      "profile": "https://github.com/manuel-munoz-aguirre",
      "contributions": [
        "doc"
      ]
    },
    {
      "login": "morestart",
      "name": "ctl",
      "avatar_url": "https://avatars.githubusercontent.com/u/35556811",
      "profile": "https://github.com/morestart",
      "contributions": [
        "bug"
      ]
    },
    {
      "login": "anteemony",
      "name": "Anthony Okonneh",
      "avatar_url": "https://avatars.githubusercontent.com/u/90141191?v=4",
      "profile": "https://github.com/Anteemony",
      "contributions": [
        "doc"
      ]
    },
    {
      "login": "ssabarwal",
      "name": "Shlok Sabarwal",
      "avatar_url": "https://gravatar.com/avatar/cbdbaac712ae282d730cd3028e862d45?s=400&d=robohash&r=x",
      "prifle": "https://www.github.com/shlok191/",
      "contributions": [
        "code"
      ]
    },
    {
      "login": "mobley-trent",
      "name": "Eddy Oyieko",
      "avatar_url": "https://avatars.githubusercontent.com/u/67474838?v=4",
      "profile": "https://github.com/mobley-trent",
      "contributions": [
        "code",
        "doc"
      ]
    },
    {
      "login": "toandaominh1997",
      "name": "Henry Dao",
      "avatar_url": "https://avatars.githubusercontent.com/u/18400648?v=4",
      "profile": "https://github.com/toandaominh1997",
      "contributions": [
        "bug",
        "code",
        "test"
      ]
    },
    {
      "login": "slavik57",
      "name": "Slava Shpitalny",
      "avatar_url": "https://avatars.githubusercontent.com/u/6184997?v=4",
      "profile": "https://github.com/slavik57",
      "contributions": [
        "maintenance"
      ]
    },
    {
      "login": "cedricdonie",
      "name": "Cedric Donié",
      "avatar_url": "https://avatars.githubusercontent.com/u/6626593?v=4",
      "profile": "https://github.com/cedricdonie",
      "contributions": [
        "bug",
        "code"
      ]
    },
    {
      "login": "helloplayer1",
      "name": "Julian Haderlein",
      "avatar_url": "https://avatars.githubusercontent.com/u/32032467?v=4",
      "profile": "https://github.com/helloplayer1",
      "contributions": [
        "doc"
      ]
    },
    {
      "login": "ishanpai",
      "name": "Ishan Paidhungat",
      "avatar_url": "https://avatars.githubusercontent.com/u/73134788?v=4",
      "profile": "https://github.com/ishanpai",
      "contributions": [
        "code",
        "doc"
      ]
    },
    {
      "login": "gareth-brown-86",
      "name": "Gareth Brown",
      "avatar_url": "https://avatars.githubusercontent.com/u/89069265?s=400&u=f6dc19c786a1762fcb7cdbb04f7f30bee9bd0240&v=4",
      "profile": "https://github.com/gareth-brown-86",
      "contributions": [
        "code",
        "bug"
      ]
    },
    {
      "login": "duydl",
      "name": "Duy Do Le",
      "avatar_url": "https://avatars.githubusercontent.com/u/56506156?v=4",
      "profile": "https://github.com/duydl",
      "contributions": [
        "code",
        "doc",
        "maintenance"
      ]
    },
    {
      "login": "ksharma6",
      "name": "Kishen Sharma",
      "avatar_url": "https://avatars.githubusercontent.com/u/142558351?v=4",
      "profile": "https://github.com/ksharma6",
      "contributions": [
        "bug",
        "code"
      ]
    },
    {
      "login": "benshaw2",
      "name": "Ben Shaw",
      "avatar_url": "https://avatars.githubusercontent.com/u/54603799?v=4",
      "profile": "https://github.com/benshaw2",
      "contributions": [
        "bug",
        "code",
        "doc"
      ]
    },
    {
      "login": "doberbauer",
      "name": "Daniel Oberbauer",
      "avatar_url": "https://avatars.githubusercontent.com/u/81889558?v=4",
      "profile": "https://github.com/doberbauer",
      "contributions": [
        "bug",
        "code"
      ]
    },
    {
      "login": "AlexeyOm",
      "name": "Alexey Omelchenko",
      "avatar_url": "https://avatars.githubusercontent.com/u/11708514?v=4",
      "profile": "https://github.com/AlexeyOm",
      "contributions": [
        "doc"
      ]
    },
    {
      "login": "fr1ll",
      "name": "Will Sanger",
      "avatar_url": "https://avatars.githubusercontent.com/u/29168593?v=4",
      "profile": "https://github.com/fr1ll",
      "contributions": [
        "code",
        "doc"
      ]
    },
    {
      "login": "alexander-lakocy",
      "name": "Alex Lakocy",
      "avatar_url": "https://avatars.githubusercontent.com/alexander-lakocy",
      "profile": "https://github.com/alexander-lakocy",
      "contributions": [
        "doc"
      ]
    },
    {
      "login": "mk406",
      "name": "Miguel Krause",
      "avatar_url": "https://avatars.githubusercontent.com/u/78024411?v=4",
      "profile": "https://github.com/mk406",
      "contributions": [
        "code"
      ]
    },
    {
      "login": "bastisar",
      "name": "Sebastian Hien",
      "avatar_url": "https://avatars.githubusercontent.com/u/142449680?v=4",
      "profile": "https://github.com/bastisar",
      "contributions": [
        "code",
        "bug",
        "test"
      ]
    },
    {
      "login": "mateuszkasprowicz",
      "name": "Mateusz Kasprowicz",
      "avatar_url": "https://avatars.githubusercontent.com/mateuszkasprowicz",
      "profile": "https://github.com/mateuszkasprowicz",
      "contributions": [
        "code",
        "test"
      ]
    },
    {
      "login": "DinoBektesevic",
      "name": "Dino Bektesevic",
      "avatar_url": "https://avatars.githubusercontent.com/u/29500910?v=4?s=100",
      "profile": "https://github.com/DinoBektesevic",
      "contributions": [
        "code",
        "maintenance"
      ]
    },
    {
      "login": "wirrywoo",
      "name": "Wilson Cheung",
      "avatar_url": "https://avatars.githubusercontent.com/u/148647848?v=4?s=100",
      "profile": "https://github.com/wirrywoo",
      "contributions": [
        "code",
        "doc"
      ]
    },
    {
      "login": "janasberger",
      "name": "Jana Schmidberger",
      "avatar_url": "https://avatars.githubusercontent.com/u/111234477?v=4",
      "profile": "https://github.com/janasberger",
      "contributions": [
        "business",
        "ideas",
        "projectManagement"
      ]
    },
    {
      "login": "kirilral",
      "name": "Kiril Ralinovski",
      "avatar_url": "https://avatars.githubusercontent.com/u/34281484?v=4",
      "profile": "https://github.com/kirilral",
      "contributions": [
        "ideas",
        "mentoring",
        "projectManagement",
        "talk"
      ]
    },
    {
      "login": "onyekaugochukwu",
      "name": "Ugochukwu Onyeka",
      "avatar_url": "https://avatars.githubusercontent.com/u/92909501?v=4",
      "profile": "https://github.com/onyekaugochukwu",
      "contributions": [
        "business",
        "doc",
        "ideas",
        "mentoring",
        "projectManagement"
      ]
    },
    {
      "login": "wpdonders",
      "name": "Wouter Donders",
      "avatar_url": "https://avatars.githubusercontent.com/u/1868824?v=4?s=100",
      "profile": "https://github.com/wpdonders",
      "contributions": [
        "code",
        "test"
      ]
    },
    {
      "login": "Saptarshi-Bandopadhyay",
      "name": "Saptarshi Bandopadhyay",
      "avatar_url": "https://avatars.githubusercontent.com/u/88289395?v=4",
      "profile": "https://github.com/Saptarshi-Bandopadhyay",
      "contributions": [
        "doc"
      ]
    },
    {
      "login": "Dehelaan",
      "name": "Nihal Chaudhary",
      "avatar_url": "https://avatars.githubusercontent.com/u/120308161?s=400&v=4",
      "profile": "https://github.com/Dehelaan",
      "contributions": [
        "doc"
      ]
    },
    {
      "login":"vedantag17",
      "name": "Vedant Agrawal",
      "avatar_url": "https://avatars.githubusercontent.com/u/118207011?v=4",
      "profile": "https://github.com/vedantag17",
      "contributions": [
        "doc"
      ]
    },
    {
      "login": "jan-mue",
      "name": "Jan Müller",
      "avatar_url": "https://avatars.githubusercontent.com/u/6440416?v=4",
      "profile": "https://github.com/jan-mue",
      "contributions": [
        "doc"
      ]
    },
    {
<<<<<<< HEAD
      "login":"Ankit-1204",
      "name": "Ankit Upadhyay",
      "avatar_url": "https://avatars.githubusercontent.com/u/112757447?v=4",
      "profile": "https://github.com/Ankit-1204",
=======
      "login": "Z-Fran",
      "name": "Jindong Zhang",
      "avatar_url": "https://avatars.githubusercontent.com/u/49083766?v=4",
      "profile": "https://github.com/Z-Fran",
      "contributions": [
        "code"
      ]
    },
    {
      "login": "RigvedManoj",
      "name": "Rigved Manoj",
      "avatar_url": "https://avatars.githubusercontent.com/u/28307990?v=4",
      "profile": "https://github.com/RigvedManoj",
>>>>>>> 688b121c
      "contributions": [
        "code"
      ]
    }
  ]
}<|MERGE_RESOLUTION|>--- conflicted
+++ resolved
@@ -3081,12 +3081,6 @@
       ]
     },
     {
-<<<<<<< HEAD
-      "login":"Ankit-1204",
-      "name": "Ankit Upadhyay",
-      "avatar_url": "https://avatars.githubusercontent.com/u/112757447?v=4",
-      "profile": "https://github.com/Ankit-1204",
-=======
       "login": "Z-Fran",
       "name": "Jindong Zhang",
       "avatar_url": "https://avatars.githubusercontent.com/u/49083766?v=4",
@@ -3100,7 +3094,6 @@
       "name": "Rigved Manoj",
       "avatar_url": "https://avatars.githubusercontent.com/u/28307990?v=4",
       "profile": "https://github.com/RigvedManoj",
->>>>>>> 688b121c
       "contributions": [
         "code"
       ]
