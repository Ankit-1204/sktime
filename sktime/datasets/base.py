--- conflicted
+++ resolved
@@ -5,11 +5,7 @@
 from sktime.utils.load_data import load_from_tsfile_to_dataframe
 
 
-<<<<<<< HEAD
-def load_gunpoint(split='TRAIN', return_X_y=False):
-=======
 def load_gunpoint(split='ALL', return_X_y=False):
->>>>>>> 637b4e6a
     """Loads the GunPoint time series classification problem and returns X and y
 
     Dimensionality:     univariate
